--- conflicted
+++ resolved
@@ -1,8 +1,6 @@
 """
 Import the main names to top level.
-
 """
-
 from .asset_pricing import AssetPrices
 from .career import CareerWorkerProblem
 from .compute_fp import compute_fixed_point
@@ -24,9 +22,5 @@
 from .rank_nullspace import rank_est, nullspace
 from .riccati import dare
 from .robustlq import RBLQ
-<<<<<<< HEAD
 from .tauchen import approx_markov
-from .quad import *
-=======
-from .tauchen import approx_markov
->>>>>>> 52844a62
+from .quad import *